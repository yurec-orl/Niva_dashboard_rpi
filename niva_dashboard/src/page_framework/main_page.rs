--- conflicted
+++ resolved
@@ -10,26 +10,16 @@
 }
 
 impl MainPage {
-<<<<<<< HEAD
-    pub fn new(id: u32, name: String, ui_style: UIStyle) -> Self {
+    pub fn new(id: u32, name: String, ui_style: UIStyle, event_sender: EventSender, event_receiver: EventReceiver) -> Self {
         MainPage {
             base: PageBase::new(id, name, ui_style),
-=======
-    pub fn new(id: u32, name: String, event_sender: EventSender, event_receiver: EventReceiver) -> Self {
-        MainPage {
-            base: PageBase::new(id, name),
             event_sender,
             event_receiver,
->>>>>>> 2aaf8415
         }
     }
 
     pub fn set_buttons(&mut self, buttons: Vec<PageButton<Box<dyn FnMut()>>>) {
         self.base.set_buttons(buttons);
-    }
-
-    pub fn ui_style(&self) -> &UIStyle {
-        self.base.ui_style()
     }
 }
 
@@ -43,7 +33,6 @@
     }
 
     fn render(&self, context: &mut GraphicsContext) -> Result<(), String> {
-<<<<<<< HEAD
         context.render_text_with_font(
             "Main Page", 
             200.0, 
@@ -53,9 +42,6 @@
             &self.ui_style().get_string(TEXT_PRIMARY_FONT, "/usr/share/fonts/truetype/dejavu/DejaVuSans-Bold.ttf"),
             self.ui_style().get_integer(TEXT_PRIMARY_FONT_SIZE, 24)
         )?;
-=======
-        context.render_text("Главная", 200.0, 100.0, 1.0, (1.0, 1.0, 1.0))?;
->>>>>>> 2aaf8415
         Ok(())
     }
 
@@ -86,4 +72,8 @@
     fn button_by_position_mut(&mut self, pos: ButtonPosition) -> Option<&mut PageButton<Box<dyn FnMut()>>> {
         self.base.button_by_position_mut(pos)
     }
+
+    fn ui_style(&self) -> &UIStyle {
+        self.base.ui_style()
+    }
 }