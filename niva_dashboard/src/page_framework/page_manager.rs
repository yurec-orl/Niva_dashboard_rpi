use crate::graphics::context::GraphicsContext;
use crate::graphics::ui_style::*;
use crate::hardware::sensor_manager::SensorManager;
use crate::page_framework::diag_page::DiagPage;
use crate::page_framework::events::{UIEvent, EventSender, EventReceiver, create_event_channel};
use crate::page_framework::input::{InputHandler, ButtonState};
use crate::page_framework::main_page::MainPage;
<<<<<<< HEAD

=======
use crate::page_framework::diag_page::DiagPage;
use crate::page_framework::osc_page::OscPage;
use crate::page_framework::events::{UIEvent, EventSender, EventReceiver, EventBus, create_event_bus};
>>>>>>> 2aaf8415
use std::collections::HashMap;
use std::time::{Duration, Instant};

const STATUS_LINE_MARGIN: f32 = 25.0;

pub const MAIN_PAGE_NAME: &str = "Main";
pub const DIAG_PAGE_NAME: &str = "Diagnostics";

// ButtonPosition correspond to physical 2x4 buttons layout.
#[derive(Debug, Clone, Copy, PartialEq, Eq, Hash, Ord, PartialOrd)]
pub enum ButtonPosition {
    Left1,
    Left2,
    Left3,
    Left4,
    Right1,
    Right2,
    Right3,
    Right4,
}

// PageButton represents UI button element on MFI page.
// It does not handle actual input.
pub struct PageButton<CB> {
    pos: ButtonPosition,
    pub label: String,
    callback: CB,
}

impl<CB> PageButton<CB>
where
    CB: FnMut(),
{
    pub fn new(pos: ButtonPosition, label: String, callback: CB) -> Self {
        PageButton { pos, label, callback }
    }

    // Invokes button-specific callback.
    pub fn trigger(&mut self) {
        (self.callback)();
    }

    // Used to match buttons with hardware input.
    pub fn position(&self) -> &ButtonPosition {
        &self.pos
    }

    pub fn label(&self) -> &str {
        &self.label
    }
}

// Shared data for MFI pages.
pub struct PageBase {
    id: u32,            // Incremental id, depends on page creation order.
    name: String,
    buttons: Vec<PageButton<Box<dyn FnMut()>>>,
    ui_style: UIStyle,
}

impl PageBase {
    pub fn new(id: u32, name: String, ui_style: UIStyle) -> Self {
        PageBase {
            id,
            name,
            buttons: Vec::new(),
            ui_style,
        }
    }

    pub fn id(&self) -> u32 {
        self.id
    }

    pub fn name(&self) -> &str {
        &self.name
    }

    pub fn set_buttons(&mut self, mut buttons: Vec<PageButton<Box<dyn FnMut()>>>) {
        // Sort buttons by position to ensure correct order
        buttons.sort_by_key(|button| button.position().clone());
        self.buttons = buttons;
    }

    pub fn buttons(&self) -> &Vec<PageButton<Box<dyn FnMut()>>> {
        &self.buttons
    }

    pub fn button_by_position(&self, pos: ButtonPosition) -> Option<&PageButton<Box<dyn FnMut()>>> {
        self.buttons.iter().find(|button| button.position() == &pos)
    }

    pub fn button_by_position_mut(&mut self, pos: ButtonPosition) -> Option<&mut PageButton<Box<dyn FnMut()>>> {
        self.buttons.iter_mut().find(|button| button.position() == &pos)
    }

    pub fn ui_style(&self) -> &UIStyle {
        &self.ui_style
    }
}

pub trait Page {
    fn id(&self) -> u32;
    fn name(&self) -> &str;
    // Render page-specific stuff (except button labels, which are PageManager responsibility).
    fn render(&self, context: &mut GraphicsContext) -> Result<(), String>;
    // Trigger once on switching to this page.
    fn on_enter(&mut self) -> Result<(), String>;
    // Trigger once on switching from this page.
    fn on_exit(&mut self) -> Result<(), String>;
    // If PageManager does not handle button press, this will be called.
    fn on_button(&mut self, button: char) -> Result<(), String>;
    // Process events specific to this page (MPMC allows each page to have its own receiver)
    fn process_events(&mut self) {}

    fn buttons(&self) -> &Vec<PageButton<Box<dyn FnMut()>>>;
    fn set_buttons(&mut self, buttons: Vec<PageButton<Box<dyn FnMut()>>>);

    fn button_by_position(&self, pos: ButtonPosition) -> Option<&PageButton<Box<dyn FnMut()>>>;
    
    fn button_by_position_mut(&mut self, pos: ButtonPosition) -> Option<&mut PageButton<Box<dyn FnMut()>>>;
}

// Helper struct to manage collection of pages.
// Introduced to avoid borrowing issues in PageManager.
struct Pages {
    pages: Vec<Box<dyn Page>>,
}

impl Pages {
    pub fn new() -> Self {
        Pages { pages: Vec::new() }
    }

    pub fn add_page(&mut self, page: Box<dyn Page>) {
        self.pages.push(page);
    }

    pub fn get_page(&self, id: u32) -> Option<&Box<dyn Page>> {
        for page in &self.pages {
            if page.id() == id {
                return Some(page);
            }
        }
        None
    }

    pub fn get_page_mut(&mut self, id: u32) -> Option<&mut Box<dyn Page>> {
        for page in &mut self.pages {
            if page.id() == id {
                return Some(page);
            }
        }
        None
    }
}

// PageManager is responsible for managing multiple pages and their transitions,
// as well as rendering button labels.
pub struct PageManager {
    context: GraphicsContext,
    sensors: SensorManager,
    pg_id: u32,             // Page incremental id, depends on page creation order.
    current_page: Option<u32>,
    pages: Pages,

    // Input handling from gpio buttons, external keyboard, etc.
    input_handler: InputHandler,

    // Map hardware keys with UI buttons positions.
    buttons_map: HashMap<char, ButtonPosition>,

    // Event system for UI communication (MPMC)
    event_bus: EventBus,
    event_receiver: EventReceiver,
    event_sender: EventSender,

    fps_counter: FpsCounter,
    start_time: Instant,

    // If set to false, main loop will exit.
    running: bool,
}

impl PageManager {
    pub fn new(context: GraphicsContext, sensors: SensorManager) -> Self {
        let mut buttons_map = HashMap::new();
        buttons_map.insert('1', ButtonPosition::Left1);
        buttons_map.insert('2', ButtonPosition::Left2);
        buttons_map.insert('3', ButtonPosition::Left3);
        buttons_map.insert('4', ButtonPosition::Left4);
        buttons_map.insert('5', ButtonPosition::Right1);
        buttons_map.insert('6', ButtonPosition::Right2);
        buttons_map.insert('7', ButtonPosition::Right3);
        buttons_map.insert('8', ButtonPosition::Right4);

        // Create event bus and get sender/receiver
        let event_bus = create_event_bus();
        let event_sender = event_bus.sender();
        let event_receiver = event_bus.receiver();

        PageManager {
            context,
            sensors,
            pg_id: 0,
            current_page: None,
            pages: Pages::new(),
            input_handler: InputHandler::new(),
            buttons_map,
            event_bus,
            event_receiver,
            event_sender,
            fps_counter: FpsCounter::new(),
            start_time: Instant::now(),
            running: false,
        }
    }

    fn get_page_mut_id(&mut self) -> u32 {
        let id = self.pg_id;
        self.pg_id += 1;
        id
    }

<<<<<<< HEAD
    fn get_page(&self, id: u32) -> Option<&Box<dyn Page>> {
        self.pages.get_page(id)
=======
    /// Get a new event receiver for pages (MPMC allows multiple receivers)
    pub fn get_event_receiver(&self) -> EventReceiver {
        self.event_bus.receiver()
    }

    /// Get the event sender for UI components
    pub fn get_event_sender(&self) -> EventSender {
        self.event_sender.clone()
    }

    /// Add a page with event processing capability
    pub fn add_page_with_events(&mut self, page: Box<dyn Page>) -> usize {
        // Pages can process their own events using their receivers
        self.add_page(page)
    }

    fn get_page(&self, index: Option<usize>) -> Option<&Box<dyn Page>> {
        index.and_then(|i| self.pages.get(i))
>>>>>>> 2aaf8415
    }

    fn get_page_mut(&mut self, id: u32) -> Option<&mut Box<dyn Page>> {
        self.pages.get_page_mut(id)
    }

    fn get_current_page(&self) -> Option<&Box<dyn Page>> {
        if let Some(page_id) = self.current_page {
            self.get_page(page_id)
        } else {
            None
        }
    }

    fn get_current_page_mut(&mut self) -> Option<&mut Box<dyn Page>> {
        if let Some(page_id) = self.current_page {
            self.get_page_mut(page_id)
        } else {
            None
        }
    }

    fn render_current_page(&mut self) -> Result<(), String> {
        if let Some(page_id) = self.current_page {
            match self.pages.get_page_mut(page_id) {
                Some(page) => page.render(&mut self.context),
                None => Err(format!("Current page id {} not found", page_id)),
            }?;
        }

        Ok(())
    }

    pub fn add_page(&mut self, page: Box<dyn Page>) -> u32 {
        let page_id = page.id();
        self.pages.add_page(page);
        page_id
    }

<<<<<<< HEAD
    // Switch to a page by index
=======
    // Switch to a page by ID
>>>>>>> 2aaf8415
    pub fn switch_page(&mut self, page_id: u32) -> Result<(), String> {
        // Call on_exit for old page first.
        if let Some(current) = self.get_current_page_mut() {
            current.on_exit()?;
        }

<<<<<<< HEAD
        self.current_page = Some(page_id);
=======
        let page_index = self.pages.iter().position(|p| p.id() as u32 == page_id)
            .ok_or_else(|| format!("Page with ID {} not found", page_id))?; 
        self.current_page = Some(page_index);
>>>>>>> 2aaf8415

        // Call on_enter for new page.
        if let Some(current) = self.get_current_page_mut() {
            current.on_enter()?;
        }

        Ok(())
    }

    fn button_by_key(&mut self, key: &char) -> Option<&mut PageButton<Box<dyn FnMut()>>> {
        let pos = self.buttons_map.get(key).copied()?;
        self.get_current_page_mut()?.button_by_position_mut(pos)
    }

    // Set up pages and buttons.
    pub fn setup(&mut self) -> Result<(), String> {
        // Get event sender for button callbacks
        let event_sender = self.event_sender.clone();

<<<<<<< HEAD
        // Create and add pages first to get their IDs
        let mut main_page_style = UIStyle::new();
        main_page_style.set(TEXT_PRIMARY_FONT, UIStyleValue::String("/usr/share/fonts/truetype/dejavu/DejaVuSans-Bold.ttf".to_string()));
        main_page_style.set(TEXT_PRIMARY_FONT_SIZE, UIStyleValue::Integer(24));
        main_page_style.set(TEXT_PRIMARY_COLOR, UIStyleValue::Color("#FFFFFF".to_string())); // White color
        let mut main_page = Box::new(MainPage::new(self.get_page_mut_id(), MAIN_PAGE_NAME.to_string(), main_page_style));

        let mut diag_page_style = UIStyle::new();
        diag_page_style.set(TEXT_PRIMARY_FONT_SIZE, UIStyleValue::Integer(20));
        diag_page_style.set(TEXT_PRIMARY_COLOR, UIStyleValue::Color("#00FF00".to_string())); // Green color
        diag_page_style.set(TEXT_PRIMARY_FONT, UIStyleValue::String("/usr/share/fonts/truetype/dejavu/DejaVuSans-Bold.ttf".to_string()));
        let mut diag_page = Box::new(DiagPage::new(self.get_page_mut_id(), DIAG_PAGE_NAME.to_string(), diag_page_style));

        let main_page_id = self.add_page(main_page);
        self.switch_page(main_page_id)?;

        let diag_page_id = self.add_page(diag_page);

        // Create buttons that send events instead of direct function calls
        let view_up_sender = event_sender.clone();
        let view_down_sender = event_sender.clone();
        let brightness_up_sender = event_sender.clone();
        let brightness_down_sender = event_sender.clone();
        let diag_sender = event_sender.clone();
=======
        // Create pages with their own event receivers (MPMC allows this)
        let mut main_page = Box::new(MainPage::new(
            self.get_page_mut_id(), 
            "Main".into(),
            event_sender.clone(), 
            self.get_event_receiver()
        ));
        let main_id = main_page.id().clone();

        let diag_page = Box::new(DiagPage::new(
            self.get_page_mut_id(), 
            "Diagnostics".into(),
            event_sender.clone(), 
            self.get_event_receiver()
        ));
        let diag_id = diag_page.id().clone();

        let mut osc_page = Box::new(OscPage::new(
            self.get_page_mut_id(), 
            "Oscilloscope".into(),
            event_sender.clone(), 
            self.get_event_receiver()
        ));

        // Create diagnostic page buttons before adding to page manager
        let mut diag_page_mut = diag_page;
        
        let diag_buttons = vec![
            PageButton::new(ButtonPosition::Left1, "ДАТЧ".into(), Box::new({
                let sender = event_sender.clone();
                move || sender.send(UIEvent::ShowSensorInfo)
            }) as Box<dyn FnMut()>),
            PageButton::new(ButtonPosition::Left2, "ЭБУ".into(), Box::new({
                let sender = event_sender.clone();
                move || sender.send(UIEvent::ShowECUInfo)
            }) as Box<dyn FnMut()>),
            PageButton::new(ButtonPosition::Right1, "ОСЦ".into(), Box::new({
                let sender = event_sender.clone();
                move || sender.send(UIEvent::ShowOSCInfo)
            }) as Box<dyn FnMut()>),
            PageButton::new(ButtonPosition::Right4, "НАЗАД".into(), Box::new({
                let sender = event_sender.clone();
                move || sender.send(UIEvent::SwitchToPage(main_id.clone()))
            }) as Box<dyn FnMut()>),
        ];
>>>>>>> 2aaf8415
        
        diag_page_mut.set_buttons(diag_buttons);

        // Create buttons for main page 
        let main_buttons = vec![
            PageButton::new(ButtonPosition::Left1, "ВИД+".into(), Box::new({
                let sender = event_sender.clone();
                move || sender.send(UIEvent::ButtonPressed("view_up".into()))
            }) as Box<dyn FnMut()>),
            PageButton::new(ButtonPosition::Left2, "ВИД-".into(), Box::new({
                let sender = event_sender.clone();
                move || sender.send(UIEvent::ButtonPressed("view_down".into()))
            }) as Box<dyn FnMut()>),
            PageButton::new(ButtonPosition::Left4, "ВЫХ".into(), Box::new({
                let sender = event_sender.clone();
                move || sender.send(UIEvent::Shutdown)
            }) as Box<dyn FnMut()>),
            PageButton::new(ButtonPosition::Right1, "ЯРК+".into(), Box::new({
                let sender = event_sender.clone();
                move || sender.send(UIEvent::BrightnessUp)
            }) as Box<dyn FnMut()>),
            PageButton::new(ButtonPosition::Right2, "ЯРК-".into(), Box::new({
                let sender = event_sender.clone();
                move || sender.send(UIEvent::BrightnessDown)
            }) as Box<dyn FnMut()>),
<<<<<<< HEAD
            PageButton::new(ButtonPosition::Right4, "ДИАГ".into(), Box::new(move || {
                diag_sender.send(UIEvent::SwitchToPage(diag_page_id));
            }) as Box<dyn FnMut()>),
        ];

        self.get_page_mut(main_page_id).expect("Failed to get main page").set_buttons(main_buttons);

        let diag_sensors_sender = event_sender.clone();
        let diag_log_sender = event_sender.clone();
        let diag_back_sender = event_sender.clone();

        match self.get_page_mut(diag_page_id) {
            Some(page) => {
                page.set_buttons(vec![
                    PageButton::new(ButtonPosition::Left1, "ДАТЧ".into(), Box::new(move || {
                        diag_sensors_sender.send(UIEvent::ButtonPressed("diag_test_1".into()));
                    }) as Box<dyn FnMut()>),
                    PageButton::new(ButtonPosition::Left2, "ЖУРН".into(), Box::new(move || {
                        diag_log_sender.send(UIEvent::ButtonPressed("diag_test_2".into()));
                    }) as Box<dyn FnMut()>),
                    PageButton::new(ButtonPosition::Right4, "ВОЗВ".into(), Box::new(move || {
                        diag_back_sender.send(UIEvent::SwitchToPage(main_page_id));
                    }) as Box<dyn FnMut()>),
                ]);
            }
            None => return Err("Failed to get diag page for button setup".into()),
        }
=======
            PageButton::new(ButtonPosition::Right4, "ДИАГ".into(), Box::new({
                let sender = event_sender.clone();
                move || sender.send(UIEvent::SwitchToPage(diag_id))
            }) as Box<dyn FnMut()>),
        ];

        main_page.set_buttons(main_buttons);

        // Add pages to manager in order: main(0), diag(1), osc(2)
        let actual_main_page_idx = self.add_page(main_page);
        let actual_diag_page_idx = self.add_page(diag_page_mut);
        let actual_osc_page_idx = self.add_page(osc_page);
        
        self.switch_page(main_id)?;
>>>>>>> 2aaf8415

        Ok(())
    }

    // Do first-time initialization and start main loop.
    // Normally, main loop should not exit until device shutdown on external power loss.
    pub fn start(&mut self) -> Result<(), String> {
        // Hide mouse cursor for dashboard
        if let Err(e) = self.context.hide_cursor() {
            print!("Warning: Failed to hide cursor: {}\r\n", e);
        }
        
        // Fonts are now created on-demand when needed
        
        print!("Dashboard initialized successfully!\r\n");
        self.running = true;
        self.start_time = Instant::now();
        self.event_loop()
    }

    fn event_loop(&mut self) -> Result<(), String> {
        const TARGET_FPS: u64 = 60;
        const FRAME_DURATION: Duration = Duration::from_micros(1_000_000 / TARGET_FPS);

        print!("Starting event loop (target: {} FPS)\r\n", TARGET_FPS);
        
        while self.running {
            let frame_start = Instant::now();
            
            // Update FPS counter
            self.fps_counter.update();
            
            // Clear screen with black
            self.context.clear_screen();
            unsafe {
                gl::Enable(gl::BLEND);
                gl::BlendFunc(gl::SRC_ALPHA, gl::ONE_MINUS_SRC_ALPHA);
            }
            
            // Render current page
            self.render_current_page()?;

            // Render button labels on left and right sides
            self.render_button_labels()?;
            
            // Render status line
            self.render_status_line()?;
            
            // Swap buffers
            self.context.swap_buffers();
            
            // Frame timing control
            let frame_time = frame_start.elapsed();
            if frame_time < FRAME_DURATION {
                std::thread::sleep(FRAME_DURATION - frame_time);
            }

            // Check for button state changes
            if let Some(state) = self.input_handler.button_state() {
                match state {
                    ButtonState::Pressed(key) => {
                        print!("Button pressed: {}\r\n", key);
                    }
                    ButtonState::Released(key) => {
                        print!("Button released: {}\r\n", key);
                        if let Some(button) = self.button_by_key(&key) {
                            button.trigger();
                        }
                    }
                }
            }

            // Process UI events from buttons and other sources (PageManager events)
            while let Ok(event) = self.event_receiver.try_recv() {
                self.handle_ui_event(event);
            }

            // Let the current page process its own events
            if let Some(current_page) = self.get_current_page_mut() {
                current_page.process_events();
            }

            // Exit condition (for now, run for 30 seconds)
            if self.start_time.elapsed() > Duration::from_secs(10) {
                self.running = false;
            }
        }
        
        print!("Event loop finished\r\n");
        
        Ok(())
    }

    /// Handle UI events sent by buttons and other components
    fn handle_ui_event(&mut self, event: UIEvent) {
        print!("Processing UI event: {:?}\r\n", event);
        
        match event {
            UIEvent::BrightnessUp => {
                self.brightness_up();
            }
            UIEvent::BrightnessDown => {
                self.brightness_down();
            }
            UIEvent::SetBrightness(level) => {
                self.set_brightness(level);
            }
            UIEvent::SwitchToPage(page_id) => {
                if let Err(e) = self.switch_page(page_id) {
                    print!("Failed to switch to page {}: {}\r\n", page_id, e);
                }
            }
            UIEvent::Shutdown => {
                print!("Shutdown event received\r\n");
                self.running = false;
            }
            UIEvent::Restart => {
                print!("Restart event received (not implemented)\r\n");
            }
            UIEvent::ButtonPressed(action) => {
                print!("Custom button action: {}\r\n", action);
                // Handle custom button actions here
                match action.as_str() {
                    "view_up" => print!("View up action\r\n"),
                    "view_down" => print!("View down action\r\n"),
                    "engine_data" => print!("Engine data diagnostic action\r\n"),
                    "clear_codes" => print!("Clear diagnostic codes action\r\n"),
                    _ => print!("Unknown action: {}\r\n", action),
                }
            }
<<<<<<< HEAD
            UIEvent::ShowSensorsInfo => {
                print!("Showing sensors info...\r\n");
                // Implement showing sensors info
            }
            UIEvent::ShowLog => {
                print!("Showing log...\r\n");
                // Implement showing log
=======
            // Page-specific events are handled by individual pages automatically
            UIEvent::ShowSensorInfo => {
                print!("Sensor info event (handled by DiagPage)\r\n");
            }
            UIEvent::ShowECUInfo => {
                print!("ECU info event (handled by DiagPage)\r\n");
            }
            UIEvent::ShowOSCInfo => {
                print!("ECU info event (handled by DiagPage)\r\n");
>>>>>>> 2aaf8415
            }
            // Oscilloscope events (for future use)
            UIEvent::OscStart => {
                print!("Oscilloscope start event\r\n");
            }
            UIEvent::OscStop => {
                print!("Oscilloscope stop event\r\n");
            }
            UIEvent::OscSetSampleRate(rate) => {
                print!("Oscilloscope sample rate: {} Hz\r\n", rate);
            }
            UIEvent::OscSetTimeScale(scale) => {
                print!("Oscilloscope time scale: {}\r\n", scale);
            }
            UIEvent::OscSetVoltageScale(scale) => {
                print!("Oscilloscope voltage scale: {}\r\n", scale);
            }
            UIEvent::OscSetTriggerLevel(level) => {
                print!("Oscilloscope trigger level: {}\r\n", level);
            }
            UIEvent::OscToggleChannel(channel) => {
                print!("Oscilloscope toggle channel: {}\r\n", channel);
            }
        }
    }
    
    fn get_button_position(&self, pos: &ButtonPosition) -> (f32, f32) {
        let screen_width = self.context.width as f32;
        let screen_height = self.context.height as f32 - STATUS_LINE_MARGIN;
        let x_margin = 0.0;   // No horizontal margin
        let y_margin = 30.0;  // Small vertical margin from screen edges
        
        // Define fixed Y positions for each button row (1-4)
        // First button near top, last button near bottom, middle two evenly spaced
        let available_height = screen_height - 2.0 * y_margin;
        let y_positions = [
            y_margin,                                    // Row 1 - near top
            y_margin + available_height / 3.0,           // Row 2 - 1/3 down
            y_margin + 2.0 * available_height / 3.0,     // Row 3 - 2/3 down
            screen_height - y_margin,                    // Row 4 - near bottom
        ];
        
        match pos {
            ButtonPosition::Left1 => (x_margin, y_positions[0]),
            ButtonPosition::Left2 => (x_margin, y_positions[1]),
            ButtonPosition::Left3 => (x_margin, y_positions[2]),
            ButtonPosition::Left4 => (x_margin, y_positions[3]),
            ButtonPosition::Right1 => (screen_width - x_margin, y_positions[0]),
            ButtonPosition::Right2 => (screen_width - x_margin, y_positions[1]),
            ButtonPosition::Right3 => (screen_width - x_margin, y_positions[2]),
            ButtonPosition::Right4 => (screen_width - x_margin, y_positions[3]),
        }
    }
    
    fn render_button_at_position(&mut self, pos: &ButtonPosition, label: &str, label_scale: f32, label_color: (f32, f32, f32)) -> Result<(), String> {
        let (x, y) = self.get_button_position(pos);
        
        let render_x = match pos {
            // Right side buttons are right-aligned
            ButtonPosition::Right1 | ButtonPosition::Right2 | 
            ButtonPosition::Right3 | ButtonPosition::Right4 => {
                let text_width = self.context.calculate_text_width_with_font(
                    label, 
                    label_scale,
                    "/usr/share/fonts/truetype/dejavu/DejaVuSans-Bold.ttf",
                    16
                )?;
                x - text_width
            }
            // Left side buttons are left-aligned
            _ => x,
        };
        
        self.context.render_text_with_font(
            label, 
            render_x, 
            y, 
            label_scale, 
            label_color,
            "/usr/share/fonts/truetype/dejavu/DejaVuSans-Bold.ttf",
            16
        )?;
        Ok(())
    }
    
    fn render_button_labels(&mut self) -> Result<(), String> {
        // Check if there's a current page
        if self.current_page.is_none() {
            return Ok(());
        }

        // Render settings
        let label_scale = 1.2;
        let label_color = (1.0, 1.0, 1.0);

        // Collect button data first to avoid borrowing conflicts
        let button_data: Vec<(ButtonPosition, String)> = {
            let current_page = self.get_current_page().unwrap();
            current_page.buttons()
                .iter()
                .map(|button| (*button.position(), button.label().to_string()))
                .collect()
        };

        // Now render each button at its fixed position
        for (position, label) in button_data {
            self.render_button_at_position(&position, &label, label_scale, label_color)?;
        }

        Ok(())
    }
    
    fn render_status_line(&mut self) -> Result<(), String> {
        let elapsed = self.start_time.elapsed();
        let fps = self.fps_counter.get_fps();
        let frame_count = self.fps_counter.get_frame_count();
        
        // Format status information
        let status_text = format!(
            "Time: {:.1}s | FPS: {:.1} | Frame: {} | Resolution: {}x{}",
            elapsed.as_secs_f32(),
            fps,
            frame_count,
            self.context.width,
            self.context.height
        );
        
        // Render status line at bottom of screen
        let status_y = self.context.height as f32 - STATUS_LINE_MARGIN; // 25 pixels from bottom
        let status_x = 10.0; // 10 pixels from left
        
        self.context.render_text_with_font(
            &status_text,
            status_x,
            status_y,
            1.0, // scale
            (0.7, 0.7, 0.7), // gray color
            "/usr/share/fonts/truetype/dejavu/DejaVuSans-Bold.ttf",
            14 // smaller font for status
        )?;
        
        Ok(())
    }
    
    pub fn stop(&mut self) {
        self.running = false;
    }

    // =============================================================================
    // Brightness Control for UI
    // =============================================================================

    /// Set display brightness (0.0 to 1.0)
    pub fn set_brightness(&mut self, brightness: f32) {
        self.context.set_brightness(brightness);
        print!("Display brightness set to: {:.1}%\r\n", brightness * 100.0);
    }

    /// Get current brightness level
    pub fn get_brightness(&self) -> f32 {
        self.context.get_brightness()
    }

    /// Increase brightness by 10%
    pub fn brightness_up(&mut self) {
        self.context.increase_brightness(0.1);
        let current = self.get_brightness();
        print!("Brightness increased to: {:.1}%\r\n", current * 100.0);
    }

    /// Decrease brightness by 10%
    pub fn brightness_down(&mut self) {
        self.context.decrease_brightness(0.1);
        let current = self.get_brightness();
        print!("Brightness decreased to: {:.1}%\r\n", current * 100.0);
    }

}

#[derive(Debug)]
pub struct FpsCounter {
    frame_count: u32,
    last_time: Instant,
    current_fps: f32,
    frame_times: Vec<Duration>,
    max_samples: usize,
}

impl FpsCounter {
    pub fn new() -> Self {
        Self {
            frame_count: 0,
            last_time: Instant::now(),
            current_fps: 0.0,
            frame_times: Vec::new(),
            max_samples: 60, // Track last 60 frames for smoothing
        }
    }
    
    pub fn update(&mut self) {
        let now = Instant::now();
        let delta = now.duration_since(self.last_time);
        
        self.frame_times.push(delta);
        if self.frame_times.len() > self.max_samples {
            self.frame_times.remove(0);
        }
        
        self.frame_count += 1;
        self.last_time = now;
        
        // Calculate FPS from average frame time
        if !self.frame_times.is_empty() {
            let avg_frame_time: Duration = self.frame_times.iter().sum::<Duration>() / self.frame_times.len() as u32;
            self.current_fps = 1.0 / avg_frame_time.as_secs_f32();
        }
    }
    
    pub fn get_fps(&self) -> f32 {
        self.current_fps
    }
    
    pub fn get_frame_count(&self) -> u32 {
        self.frame_count
    }
}<|MERGE_RESOLUTION|>--- conflicted
+++ resolved
@@ -2,16 +2,10 @@
 use crate::graphics::ui_style::*;
 use crate::hardware::sensor_manager::SensorManager;
 use crate::page_framework::diag_page::DiagPage;
-use crate::page_framework::events::{UIEvent, EventSender, EventReceiver, create_event_channel};
+use crate::page_framework::events::{UIEvent, EventSender, EventReceiver, EventBus, create_event_bus};
 use crate::page_framework::input::{InputHandler, ButtonState};
 use crate::page_framework::main_page::MainPage;
-<<<<<<< HEAD
-
-=======
-use crate::page_framework::diag_page::DiagPage;
-use crate::page_framework::osc_page::OscPage;
-use crate::page_framework::events::{UIEvent, EventSender, EventReceiver, EventBus, create_event_bus};
->>>>>>> 2aaf8415
+
 use std::collections::HashMap;
 use std::time::{Duration, Instant};
 
@@ -133,6 +127,8 @@
     fn button_by_position(&self, pos: ButtonPosition) -> Option<&PageButton<Box<dyn FnMut()>>>;
     
     fn button_by_position_mut(&mut self, pos: ButtonPosition) -> Option<&mut PageButton<Box<dyn FnMut()>>>;
+
+    fn ui_style(&self) -> &UIStyle;
 }
 
 // Helper struct to manage collection of pages.
@@ -236,10 +232,6 @@
         id
     }
 
-<<<<<<< HEAD
-    fn get_page(&self, id: u32) -> Option<&Box<dyn Page>> {
-        self.pages.get_page(id)
-=======
     /// Get a new event receiver for pages (MPMC allows multiple receivers)
     pub fn get_event_receiver(&self) -> EventReceiver {
         self.event_bus.receiver()
@@ -250,15 +242,8 @@
         self.event_sender.clone()
     }
 
-    /// Add a page with event processing capability
-    pub fn add_page_with_events(&mut self, page: Box<dyn Page>) -> usize {
-        // Pages can process their own events using their receivers
-        self.add_page(page)
-    }
-
-    fn get_page(&self, index: Option<usize>) -> Option<&Box<dyn Page>> {
-        index.and_then(|i| self.pages.get(i))
->>>>>>> 2aaf8415
+    fn get_page(&self, id: u32) -> Option<&Box<dyn Page>> {
+        self.pages.get_page(id)
     }
 
     fn get_page_mut(&mut self, id: u32) -> Option<&mut Box<dyn Page>> {
@@ -298,24 +283,14 @@
         page_id
     }
 
-<<<<<<< HEAD
     // Switch to a page by index
-=======
-    // Switch to a page by ID
->>>>>>> 2aaf8415
     pub fn switch_page(&mut self, page_id: u32) -> Result<(), String> {
         // Call on_exit for old page first.
         if let Some(current) = self.get_current_page_mut() {
             current.on_exit()?;
         }
 
-<<<<<<< HEAD
         self.current_page = Some(page_id);
-=======
-        let page_index = self.pages.iter().position(|p| p.id() as u32 == page_id)
-            .ok_or_else(|| format!("Page with ID {} not found", page_id))?; 
-        self.current_page = Some(page_index);
->>>>>>> 2aaf8415
 
         // Call on_enter for new page.
         if let Some(current) = self.get_current_page_mut() {
@@ -335,19 +310,26 @@
         // Get event sender for button callbacks
         let event_sender = self.event_sender.clone();
 
-<<<<<<< HEAD
         // Create and add pages first to get their IDs
         let mut main_page_style = UIStyle::new();
         main_page_style.set(TEXT_PRIMARY_FONT, UIStyleValue::String("/usr/share/fonts/truetype/dejavu/DejaVuSans-Bold.ttf".to_string()));
         main_page_style.set(TEXT_PRIMARY_FONT_SIZE, UIStyleValue::Integer(24));
         main_page_style.set(TEXT_PRIMARY_COLOR, UIStyleValue::Color("#FFFFFF".to_string())); // White color
-        let mut main_page = Box::new(MainPage::new(self.get_page_mut_id(), MAIN_PAGE_NAME.to_string(), main_page_style));
+        let mut main_page = Box::new(MainPage::new(self.get_page_mut_id(),
+                                                   MAIN_PAGE_NAME.to_string(),
+                                                   main_page_style,
+                                                   event_sender.clone(),
+                                                   self.get_event_receiver()));
 
         let mut diag_page_style = UIStyle::new();
         diag_page_style.set(TEXT_PRIMARY_FONT_SIZE, UIStyleValue::Integer(20));
         diag_page_style.set(TEXT_PRIMARY_COLOR, UIStyleValue::Color("#00FF00".to_string())); // Green color
         diag_page_style.set(TEXT_PRIMARY_FONT, UIStyleValue::String("/usr/share/fonts/truetype/dejavu/DejaVuSans-Bold.ttf".to_string()));
-        let mut diag_page = Box::new(DiagPage::new(self.get_page_mut_id(), DIAG_PAGE_NAME.to_string(), diag_page_style));
+        let mut diag_page = Box::new(DiagPage::new(self.get_page_mut_id(),
+                                                   DIAG_PAGE_NAME.to_string(),
+                                                   diag_page_style,
+                                                   event_sender.clone(),
+                                                   self.get_event_receiver()));
 
         let main_page_id = self.add_page(main_page);
         self.switch_page(main_page_id)?;
@@ -360,57 +342,7 @@
         let brightness_up_sender = event_sender.clone();
         let brightness_down_sender = event_sender.clone();
         let diag_sender = event_sender.clone();
-=======
-        // Create pages with their own event receivers (MPMC allows this)
-        let mut main_page = Box::new(MainPage::new(
-            self.get_page_mut_id(), 
-            "Main".into(),
-            event_sender.clone(), 
-            self.get_event_receiver()
-        ));
-        let main_id = main_page.id().clone();
-
-        let diag_page = Box::new(DiagPage::new(
-            self.get_page_mut_id(), 
-            "Diagnostics".into(),
-            event_sender.clone(), 
-            self.get_event_receiver()
-        ));
-        let diag_id = diag_page.id().clone();
-
-        let mut osc_page = Box::new(OscPage::new(
-            self.get_page_mut_id(), 
-            "Oscilloscope".into(),
-            event_sender.clone(), 
-            self.get_event_receiver()
-        ));
-
-        // Create diagnostic page buttons before adding to page manager
-        let mut diag_page_mut = diag_page;
-        
-        let diag_buttons = vec![
-            PageButton::new(ButtonPosition::Left1, "ДАТЧ".into(), Box::new({
-                let sender = event_sender.clone();
-                move || sender.send(UIEvent::ShowSensorInfo)
-            }) as Box<dyn FnMut()>),
-            PageButton::new(ButtonPosition::Left2, "ЭБУ".into(), Box::new({
-                let sender = event_sender.clone();
-                move || sender.send(UIEvent::ShowECUInfo)
-            }) as Box<dyn FnMut()>),
-            PageButton::new(ButtonPosition::Right1, "ОСЦ".into(), Box::new({
-                let sender = event_sender.clone();
-                move || sender.send(UIEvent::ShowOSCInfo)
-            }) as Box<dyn FnMut()>),
-            PageButton::new(ButtonPosition::Right4, "НАЗАД".into(), Box::new({
-                let sender = event_sender.clone();
-                move || sender.send(UIEvent::SwitchToPage(main_id.clone()))
-            }) as Box<dyn FnMut()>),
-        ];
->>>>>>> 2aaf8415
-        
-        diag_page_mut.set_buttons(diag_buttons);
-
-        // Create buttons for main page 
+        
         let main_buttons = vec![
             PageButton::new(ButtonPosition::Left1, "ВИД+".into(), Box::new({
                 let sender = event_sender.clone();
@@ -432,7 +364,6 @@
                 let sender = event_sender.clone();
                 move || sender.send(UIEvent::BrightnessDown)
             }) as Box<dyn FnMut()>),
-<<<<<<< HEAD
             PageButton::new(ButtonPosition::Right4, "ДИАГ".into(), Box::new(move || {
                 diag_sender.send(UIEvent::SwitchToPage(diag_page_id));
             }) as Box<dyn FnMut()>),
@@ -460,22 +391,6 @@
             }
             None => return Err("Failed to get diag page for button setup".into()),
         }
-=======
-            PageButton::new(ButtonPosition::Right4, "ДИАГ".into(), Box::new({
-                let sender = event_sender.clone();
-                move || sender.send(UIEvent::SwitchToPage(diag_id))
-            }) as Box<dyn FnMut()>),
-        ];
-
-        main_page.set_buttons(main_buttons);
-
-        // Add pages to manager in order: main(0), diag(1), osc(2)
-        let actual_main_page_idx = self.add_page(main_page);
-        let actual_diag_page_idx = self.add_page(diag_page_mut);
-        let actual_osc_page_idx = self.add_page(osc_page);
-        
-        self.switch_page(main_id)?;
->>>>>>> 2aaf8415
 
         Ok(())
     }
@@ -606,15 +521,6 @@
                     _ => print!("Unknown action: {}\r\n", action),
                 }
             }
-<<<<<<< HEAD
-            UIEvent::ShowSensorsInfo => {
-                print!("Showing sensors info...\r\n");
-                // Implement showing sensors info
-            }
-            UIEvent::ShowLog => {
-                print!("Showing log...\r\n");
-                // Implement showing log
-=======
             // Page-specific events are handled by individual pages automatically
             UIEvent::ShowSensorInfo => {
                 print!("Sensor info event (handled by DiagPage)\r\n");
@@ -624,7 +530,9 @@
             }
             UIEvent::ShowOSCInfo => {
                 print!("ECU info event (handled by DiagPage)\r\n");
->>>>>>> 2aaf8415
+            }
+            UIEvent::ShowLog => {
+                print!("Show log event (handled by DiagPage)\r\n");
             }
             // Oscilloscope events (for future use)
             UIEvent::OscStart => {
