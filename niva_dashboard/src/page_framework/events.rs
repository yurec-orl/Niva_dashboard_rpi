use crossbeam_channel::{bounded, Sender, Receiver};

/// Events that can be triggered by UI components
#[derive(Debug, Clone)]
pub enum UIEvent {
    // Brightness control
    BrightnessUp,
    BrightnessDown,
    SetBrightness(f32),
    
    // Page navigation
    SwitchToPage(u32),
<<<<<<< HEAD

=======
    
>>>>>>> 2aaf8415
    // System events
    Shutdown,
    Restart,
    
    // Custom button events
    ButtonPressed(String), // Generic button with custom action name

    // Diagnostic page events
    ShowSensorInfo,
    ShowECUInfo,
    ShowOSCInfo,

    // Oscilloscope page events
    OscStart,
    OscStop,
    OscSetSampleRate(f32),
    OscSetTimeScale(f32),
    OscSetVoltageScale(f32),
    OscSetTriggerLevel(f32),
    OscToggleChannel(u8),
}

/// Event bus that manages MPMC communication
pub struct EventBus {
    sender: Sender<UIEvent>,
    receiver: Receiver<UIEvent>,
}

impl EventBus {
    /// Create a new event bus with bounded capacity
    pub fn new(capacity: usize) -> Self {
        let (sender, receiver) = bounded(capacity);
        Self { sender, receiver }
    }
    
    /// Create a new event bus with unbounded capacity
    pub fn unbounded() -> Self {
        let (sender, receiver) = crossbeam_channel::unbounded();
        Self { sender, receiver }
    }
    
<<<<<<< HEAD
    // Diagnostic events
    ShowSensorsInfo,
    ShowLog,
    RunSelfTest,
=======
    /// Get a sender that can be cloned and distributed
    pub fn sender(&self) -> EventSender {
        EventSender::new(self.sender.clone())
    }
    
    /// Get a receiver that can be cloned for multiple consumers
    pub fn receiver(&self) -> EventReceiver {
        EventReceiver::new(self.receiver.clone())
    }
>>>>>>> 2aaf8415
}

/// Event sender that can be cloned and passed to UI components
#[derive(Clone)]
pub struct EventSender {
    sender: Sender<UIEvent>,
}

impl EventSender {
    pub fn new(sender: Sender<UIEvent>) -> Self {
        Self { sender }
    }
    
    /// Send an event (non-blocking)
    pub fn send(&self, event: UIEvent) {
<<<<<<< HEAD
        if let Err(e) = self.sender.send(event) {
            print!("Failed to send UI event: {:?}\r\n", e);
=======
        if let Err(e) = self.sender.try_send(event) {
            eprintln!("Failed to send UI event: {:?}", e);
>>>>>>> 2aaf8415
        }
    }
    
    /// Send an event (blocking)
    pub fn send_blocking(&self, event: UIEvent) {
        if let Err(e) = self.sender.send(event) {
            eprintln!("Failed to send UI event (blocking): {:?}", e);
        }
    }
    
    /// Send brightness up event
    pub fn brightness_up(&self) {
        self.send(UIEvent::BrightnessUp);
    }
    
    /// Send brightness down event
    pub fn brightness_down(&self) {
        self.send(UIEvent::BrightnessDown);
    }
    
    /// Send shutdown event
    pub fn shutdown(&self) {
        self.send(UIEvent::Shutdown);
    }
    
    /// Send page switch event
    pub fn switch_to_page(&self, page_id: u32) {
        self.send(UIEvent::SwitchToPage(page_id));
    }
}

/// Event receiver for processing events (can be cloned for MPMC)
#[derive(Clone)]
pub struct EventReceiver {
    receiver: Receiver<UIEvent>,
}

impl EventReceiver {
    pub fn new(receiver: Receiver<UIEvent>) -> Self {
        Self { receiver }
    }
    
    /// Try to receive an event (non-blocking)
    pub fn try_recv(&self) -> Result<UIEvent, crossbeam_channel::TryRecvError> {
        self.receiver.try_recv()
    }
    
    /// Receive an event (blocking)
    pub fn recv(&self) -> Result<UIEvent, crossbeam_channel::RecvError> {
        self.receiver.recv()
    }
    
    /// Receive an event with timeout
    pub fn recv_timeout(&self, timeout: std::time::Duration) -> Result<UIEvent, crossbeam_channel::RecvTimeoutError> {
        self.receiver.recv_timeout(timeout)
    }
    
    /// Create an iterator over received events
    pub fn iter(&self) -> crossbeam_channel::Iter<UIEvent> {
        self.receiver.iter()
    }
    
    /// Create a non-blocking iterator over received events
    pub fn try_iter(&self) -> crossbeam_channel::TryIter<UIEvent> {
        self.receiver.try_iter()
    }
}

/// Create a new event bus with default settings
pub fn create_event_bus() -> EventBus {
    EventBus::new(1000) // Bounded channel with 1000 event capacity
}<|MERGE_RESOLUTION|>--- conflicted
+++ resolved
@@ -10,11 +10,7 @@
     
     // Page navigation
     SwitchToPage(u32),
-<<<<<<< HEAD
 
-=======
-    
->>>>>>> 2aaf8415
     // System events
     Shutdown,
     Restart,
@@ -26,6 +22,7 @@
     ShowSensorInfo,
     ShowECUInfo,
     ShowOSCInfo,
+    ShowLog,
 
     // Oscilloscope page events
     OscStart,
@@ -56,12 +53,6 @@
         Self { sender, receiver }
     }
     
-<<<<<<< HEAD
-    // Diagnostic events
-    ShowSensorsInfo,
-    ShowLog,
-    RunSelfTest,
-=======
     /// Get a sender that can be cloned and distributed
     pub fn sender(&self) -> EventSender {
         EventSender::new(self.sender.clone())
@@ -71,7 +62,6 @@
     pub fn receiver(&self) -> EventReceiver {
         EventReceiver::new(self.receiver.clone())
     }
->>>>>>> 2aaf8415
 }
 
 /// Event sender that can be cloned and passed to UI components
@@ -87,13 +77,8 @@
     
     /// Send an event (non-blocking)
     pub fn send(&self, event: UIEvent) {
-<<<<<<< HEAD
         if let Err(e) = self.sender.send(event) {
             print!("Failed to send UI event: {:?}\r\n", e);
-=======
-        if let Err(e) = self.sender.try_send(event) {
-            eprintln!("Failed to send UI event: {:?}", e);
->>>>>>> 2aaf8415
         }
     }
     
